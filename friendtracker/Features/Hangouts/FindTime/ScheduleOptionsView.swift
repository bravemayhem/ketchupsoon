import SwiftUI
import Foundation

extension Date {
    var hour: Int {
        return Calendar.current.component(.hour, from: self)
    }
    
    var minute: Int {
        return Calendar.current.component(.minute, from: self)
    }
}

enum PollMode {
    case timeSlots
    case availability
}

enum SelectionType {
    case oneOnOne
    case poll
}

<<<<<<< HEAD
struct TimeRange: Identifiable, Codable {
    let id: String
    let start: Date
    let end: Date
    
    var formattedDate: String {
        let formatter = DateFormatter()
        formatter.dateStyle = .full
        return formatter.string(from: start)
    }
    
    var formattedTimeRange: String {
        let formatter = DateFormatter()
        formatter.timeStyle = .short
        return "\(formatter.string(from: start)) - \(formatter.string(from: end))"
    }
    
    // Add Codable conformance for Supabase JSON format
    enum CodingKeys: String, CodingKey {
        case id
        case start = "start_time"
        case end = "end_time"
    }
    
    init(id: String = UUID().uuidString, start: Date, end: Date) {
        self.id = id
        self.start = start
        self.end = end
    }
    
    init(from decoder: Decoder) throws {
        let container = try decoder.container(keyedBy: CodingKeys.self)
        id = try container.decode(String.self, forKey: .id)
        
        let dateFormatter = ISO8601DateFormatter()
        
        let startString = try container.decode(String.self, forKey: .start)
        guard let startDate = dateFormatter.date(from: startString) else {
            throw DecodingError.dataCorruptedError(forKey: .start, in: container, debugDescription: "Invalid date format")
        }
        start = startDate
        
        let endString = try container.decode(String.self, forKey: .end)
        guard let endDate = dateFormatter.date(from: endString) else {
            throw DecodingError.dataCorruptedError(forKey: .end, in: container, debugDescription: "Invalid date format")
        }
        end = endDate
    }
    
    func encode(to encoder: Encoder) throws {
        var container = encoder.container(keyedBy: CodingKeys.self)
        try container.encode(id, forKey: .id)
        try container.encode(start.ISO8601Format(), forKey: .start)
        try container.encode(end.ISO8601Format(), forKey: .end)
    }
    
    func splitIntoTimeSlots(duration: TimeInterval) -> [TimeRange] {
        print("⏰ Splitting range into slots: \(start.hour):\(start.minute) - \(end.hour):\(end.minute)")
        print("   Duration: \(duration/60) minutes")
        
        let calendar = Calendar.current
        var slots: [TimeRange] = []
        
        // Create start date
        var startComponents = DateComponents()
        startComponents.year = calendar.component(.year, from: start)
        startComponents.month = calendar.component(.month, from: start)
        startComponents.day = calendar.component(.day, from: start)
        startComponents.hour = calendar.component(.hour, from: start)
        startComponents.minute = calendar.component(.minute, from: start)
        
        // Create end date with the full range
        var endComponents = startComponents
        endComponents.hour = calendar.component(.hour, from: end)
        endComponents.minute = calendar.component(.minute, from: end)
        
        // Normalize end time if minutes >= 60
        if endComponents.minute ?? 0 >= 60 {
            endComponents.hour = (endComponents.hour ?? 0) + 1
            endComponents.minute = (endComponents.minute ?? 0) - 60
        }
        
        guard let startDate = calendar.date(from: startComponents),
              let rangeEndDate = calendar.date(from: endComponents) else {
            print("❌ Failed to create dates")
            return []
        }
        
        var currentStartDate = startDate
        
        while currentStartDate < rangeEndDate {
            guard let slotEndDate = calendar.date(byAdding: .minute, value: Int(duration/60), to: currentStartDate) else {
                print("❌ Failed to create slot end date")
                break
            }
            
            // For the last slot, make sure we don't exceed the range end
            let actualEndDate = min(slotEndDate, rangeEndDate)
            
            // Only add the slot if it's a full slot
            if actualEndDate.timeIntervalSince(currentStartDate) >= duration {
                let startSlot = TimeSlot(
                    date: currentStartDate,
                    hour: calendar.component(.hour, from: currentStartDate),
                    minute: calendar.component(.minute, from: currentStartDate)
                )
                
                let endComponents = calendar.dateComponents([.hour, .minute], from: actualEndDate)
                let endSlot = TimeSlot(
                    date: startSlot.date,
                    hour: endComponents.hour ?? 0,
                    minute: endComponents.minute ?? 0
                )
                
                slots.append(TimeRange(start: startSlot.date, end: endSlot.date))
                print("   Created slot: \(startSlot.hour):\(startSlot.minute) - \(endSlot.hour):\(endSlot.minute)")
            }
            
            // For 1-hour slots, slide by 30 minutes. For 30-minute slots, slide by the full duration
            let slideAmount = duration == 3600 ? 1800.0 : duration
            guard let nextStartDate = calendar.date(byAdding: .minute, value: Int(slideAmount/60), to: currentStartDate) else {
                print("❌ Failed to create next start date")
                break
            }
            currentStartDate = nextStartDate
        }
        
        print("📦 Created \(slots.count) slots")
        return slots
    }
}

=======
>>>>>>> e0412e60
@MainActor
class PollOptionsViewModel: ObservableObject {
    @Published var timeRanges: [TimeRange]
    @Published var pollMode: PollMode = .availability
    @Published var selectionType: SelectionType = .poll
    @Published var slotDuration: TimeInterval = 1800 // 30 minutes in seconds
    @Published var eventName: String = ""
    @Published var isLoading = false
    @Published var shareURL: URL?
    @Published var error: Error?
    @Published var pollId: String?
    
    private var originalRanges: [TimeRange] = []
    private var selectedTimeSlots: Set<TimeSlot>
    
    init(selectedTimeSlots: Set<TimeSlot>) {
        self.selectedTimeSlots = selectedTimeSlots
        self.originalRanges = PollOptionsViewModel.createAvailabilityRanges(from: selectedTimeSlots)
        self.timeRanges = self.originalRanges
    }
    
    private static func createAvailabilityRanges(from timeSlots: Set<TimeSlot>) -> [TimeRange] {
        print("🔍 Creating availability ranges from selected slots:")
        timeSlots.forEach { slot in
            print("   Selected slot: date: \(slot.date), hour: \(slot.hour), minute: \(slot.minute)")
        }
        
        // Group slots by date
        let slotsByDate = Dictionary(grouping: timeSlots) { slot in
            let calendar = Calendar.current
            let components = calendar.dateComponents([.year, .month, .day], from: slot.date)
            return calendar.date(from: components) ?? slot.date
        }
        
        var ranges: [TimeRange] = []
        
        for (_, slots) in slotsByDate {
            // Sort slots by time for this date
            let sortedSlots = slots.sorted { slot1, slot2 in
                if slot1.hour == slot2.hour {
                    return slot1.minute < slot2.minute
                }
                return slot1.hour < slot2.hour
            }
            
            var currentRange: TimeSlot? = nil
            var lastSlot: TimeSlot? = nil
            
            for slot in sortedSlots {
                if let last = lastSlot {
                    // Check if this slot is 30 minutes after the last one
                    let isConsecutive = (slot.hour == last.hour && slot.minute == last.minute + 30) ||
                                      (slot.hour == last.hour + 1 && last.minute == 30 && slot.minute == 0)
                    
                    if isConsecutive {
                        lastSlot = slot
                    } else {
                        // End the current range
                        if let start = currentRange {
                            // Calculate proper end time (last slot + 30 minutes)
                            var endHour = last.hour
                            var endMinute = last.minute + 30
                            if endMinute >= 60 {
                                endHour += 1
                                endMinute -= 60
                            }
                            let endSlot = TimeSlot(date: last.date, hour: endHour, minute: endMinute)
                            ranges.append(TimeRange(start: start.date, end: endSlot.date))
                            print("   Added range: \(start.hour):\(start.minute) - \(endHour):\(endMinute)")
                        }
                        currentRange = slot
                        lastSlot = slot
                    }
                } else {
                    currentRange = slot
                    lastSlot = slot
                }
            }
            
            // Add the last range if exists
            if let start = currentRange, let last = lastSlot {
                // Calculate proper end time (last slot + 30 minutes)
                var endHour = last.hour
                var endMinute = last.minute + 30
                if endMinute >= 60 {
                    endHour += 1
                    endMinute -= 60
                }
                let endSlot = TimeSlot(date: last.date, hour: endHour, minute: endMinute)
                ranges.append(TimeRange(start: start.date, end: endSlot.date))
                print("   Added final range: \(start.hour):\(start.minute) - \(endHour):\(endMinute)")
            }
        }
        
        let sortedRanges = ranges.sorted { $0.start < $1.start }
        print("📦 Created availability ranges:")
        sortedRanges.forEach { range in
            let endHour = Calendar.current.component(.hour, from: range.end)
            let endMinute = Calendar.current.component(.minute, from: range.end)
            print("   Range: \(Calendar.current.component(.hour, from: range.start)):\(Calendar.current.component(.minute, from: range.start)) - \(endHour):\(endMinute)")
        }
        return sortedRanges
    }
    
    private func create30MinuteSlots(from range: TimeRange) -> [TimeRange] {
        print("⏰ Creating 30-minute slots for range: \(range.start.hour):\(range.start.minute) - \(range.end.hour):\(range.end.minute)")
        var slots: [TimeRange] = []
        
        // Calculate total minutes for comparison
        let endMinutes = range.end.hour * 60 + range.end.minute
        
        var currentHour = range.start.hour
        var currentMinute = range.start.minute
        
        while (currentHour * 60 + currentMinute) < endMinutes {
            let startSlot = TimeSlot(date: range.start, hour: currentHour, minute: currentMinute)
            
            // Calculate end time
            var endMinute = currentMinute + 30
            var endHour = currentHour
            if endMinute >= 60 {
                endHour += 1
                endMinute -= 60
            }
            
            let endSlot = TimeSlot(date: range.start, hour: endHour, minute: endMinute)
            slots.append(TimeRange(start: startSlot.date, end: endSlot.date))
            print("   Created 30-min slot: \(currentHour):\(currentMinute) - \(endHour):\(endMinute)")
            
            // Move to next slot
            currentMinute += 30
            if currentMinute >= 60 {
                currentHour += 1
                currentMinute -= 60
            }
        }
        
        return slots
    }
    
    private func create1HourSlots(from range: TimeRange) -> [TimeRange] {
        print("⏰ Creating 1-hour slots for range: \(range.start.hour):\(range.start.minute) - \(range.end.hour):\(range.end.minute)")
        var slots: [TimeRange] = []
        
        // Calculate the total minutes in the range
        let startMinutes = range.start.hour * 60 + range.start.minute
        let endMinutes = range.end.hour * 60 + range.end.minute
        let totalMinutes = endMinutes - startMinutes
        
        // Create slots if we have at least 60 minutes
        if totalMinutes >= 60 {
            var currentHour = range.start.hour
            var currentMinute = range.start.minute
            
            while (currentHour * 60 + currentMinute + 60) <= endMinutes {
                let startSlot = TimeSlot(date: range.start, 
                                       hour: currentHour, 
                                       minute: currentMinute)
                
                // Calculate end time (1 hour later)
                let endHour = currentHour + 1
                let endMinute = currentMinute
                
                let endSlot = TimeSlot(date: range.start, 
                                     hour: endHour, 
                                     minute: endMinute)
                
                slots.append(TimeRange(start: startSlot.date, end: endSlot.date))
                print("   Created 1-hour slot: \(startSlot.hour):\(startSlot.minute) - \(endHour):\(endMinute)")
                
                // Move to next slot start (30-minute increment)
                currentMinute += 30
                if currentMinute >= 60 {
                    currentHour += 1
                    currentMinute -= 60
                }
            }
        }
        
        return slots
    }
    
    func updateTimeRanges() {
        print("\n🔄 Updating time ranges for mode: \(pollMode)")
        switch pollMode {
        case .availability:
            timeRanges = originalRanges
            print("📊 Availability ranges:")
            timeRanges.forEach { range in
                print("   Range: \(range.start.hour):\(range.start.minute) - \(range.end.hour):\(range.end.minute + 30)")
            }
            
        case .timeSlots:
            if slotDuration == 1800 { // 30 minutes
                timeRanges = originalRanges.flatMap(create30MinuteSlots)
            } else { // 1 hour
                timeRanges = originalRanges.flatMap(create1HourSlots)
            }
            
            print("📊 Time slot ranges (duration: \(slotDuration/60) minutes):")
            timeRanges.forEach { range in
                print("   Slot: \(range.start.hour):\(range.start.minute) - \(range.end.hour):\(range.end.minute)")
            }
        }
    }
    
    func saveAndCreatePoll() async {
        isLoading = true
        defer { isLoading = false }
        
        do {
            // Create poll in Supabase
            let pollId = try await SupabaseManager.shared.createPoll(
                title: eventName,
                timeRanges: timeRanges,
                selectionType: selectionType
            )
            
            self.pollId = pollId
            
            // Get the web URL for the poll
            let baseUrl = Bundle.main.infoDictionary?["SUPABASE_PROJECT_URL"] as? String ?? "https://friendtracker.app"
            shareURL = URL(string: "\(baseUrl)/schedule/\(pollId)")
            
            if shareURL == nil {
                throw NSError(domain: "ScheduleOptionsView", code: 500, 
                    userInfo: [NSLocalizedDescriptionKey: "Failed to create share URL"])
            }
        } catch {
            self.error = error
        }
    }
}

struct TimeRangeRow: View {
    let range: TimeRange
    
    var body: some View {
        VStack(alignment: .leading, spacing: 4) {
            Text(range.formattedDate)
                .font(.headline)
            Text(range.formattedTimeRange)
                .font(.subheadline)
                .foregroundColor(.secondary)
        }
        .padding(.vertical, 4)
    }
}

struct ScheduleOptionsView: View {
    @StateObject private var viewModel: PollOptionsViewModel
    @Environment(\.dismiss) private var dismiss
    @State private var showingResponses = false
    @State private var showingShareSheet = false
    
    init(selectedTimeSlots: Set<TimeSlot>) {
        _viewModel = StateObject(wrappedValue: PollOptionsViewModel(selectedTimeSlots: selectedTimeSlots))
    }
    
    var body: some View {
        NavigationStack {
            List {
                Section {
                    TextField("Event Name", text: $viewModel.eventName)
                        .textFieldStyle(.plain)
                } header: {
                    Text("Event Details")
                        .textCase(nil)
                        .font(.headline)
                        .foregroundColor(.primary)
                }
                
                Section {
                    Picker("Selection Type", selection: $viewModel.selectionType) {
                        Text("1:1").tag(SelectionType.oneOnOne)
                        Text("Poll").tag(SelectionType.poll)
                    }
                    .pickerStyle(.segmented)
                    
                    Picker("Poll Mode", selection: $viewModel.pollMode) {
                        Text("Availability").tag(PollMode.availability)
                        Text("Time Slots").tag(PollMode.timeSlots)
                    }
                    .pickerStyle(.segmented)
                    .onChange(of: viewModel.pollMode) { _, _ in
                        viewModel.updateTimeRanges()
                    }
                    
                    if viewModel.pollMode == .timeSlots {
                        Picker("Slot Duration", selection: $viewModel.slotDuration) {
                            Text("30 min").tag(TimeInterval(1800))
                            Text("1 hour").tag(TimeInterval(3600))
                        }
                        .pickerStyle(.segmented)
                        .onChange(of: viewModel.slotDuration) { _, _ in
                            viewModel.updateTimeRanges()
                        }
                    }
                } header: {
                    Text("Poll Settings")
                        .textCase(nil)
                        .font(.headline)
                        .foregroundColor(.primary)
                }
                
                Section {
                    ForEach(viewModel.timeRanges) { range in
                        TimeRangeRow(range: range)
                    }
                } header: {
                    Text("Your Available Times")
                        .textCase(nil)
                        .font(.headline)
                        .foregroundColor(.primary)
                        .padding(.bottom, 8)
                }
                
                if viewModel.pollId != nil {
                    Section {
                        Button(action: {
                            showingResponses = true
                        }) {
                            HStack {
                                Text("View Responses")
                                    .foregroundColor(AppColors.accent)
                                Spacer()
                                Image(systemName: "chevron.right")
                                    .foregroundColor(AppColors.accent)
                            }
                        }
                        
                        Button(action: {
                            showingShareSheet = true
                        }) {
                            HStack {
                                Text("Share Poll")
                                    .foregroundColor(AppColors.accent)
                                Spacer()
                                Image(systemName: "square.and.arrow.up")
                                    .foregroundColor(AppColors.accent)
                            }
                        }
                    }
                } else {
                    Section {
                        Button(action: {
                            Task {
                                await viewModel.saveAndCreatePoll()
                            }
                        }) {
                            HStack {
                                Text("Save Poll")
                                    .foregroundColor(AppColors.accent)
                                Spacer()
                                if viewModel.isLoading {
                                    ProgressView()
                                } else {
                                    Image(systemName: "checkmark.circle")
                                        .foregroundColor(AppColors.accent)
                                }
                            }
                        }
                        .disabled(viewModel.eventName.trimmingCharacters(in: .whitespacesAndNewlines).isEmpty || viewModel.isLoading)
                    }
                }
            }
            .navigationTitle("Schedule Options")
            .navigationBarTitleDisplayMode(.inline)
            .toolbar {
                ToolbarItem(placement: .navigationBarTrailing) {
                    Button("Done") {
                        dismiss()
                    }
                    .foregroundColor(AppColors.accent)
                }
            }
            .sheet(isPresented: $showingResponses) {
                NavigationStack {
                    PollResponsesView()
                }
            }
            .sheet(isPresented: $showingShareSheet) {
                if let url = viewModel.shareURL {
                    ShareSheet(items: [url])
                }
            }
            .alert("Error", isPresented: .init(
                get: { viewModel.error != nil },
                set: { if !$0 { viewModel.error = nil } }
            )) {
                Button("OK") {
                    viewModel.error = nil
                }
            } message: {
                if let error = viewModel.error {
                    Text(error.localizedDescription)
                }
            }
        }
    }
}

struct ShareSheet: UIViewControllerRepresentable {
    let items: [Any]
    
    func makeUIViewController(context: Context) -> UIActivityViewController {
        UIActivityViewController(activityItems: items, applicationActivities: nil)
    }
    
    func updateUIViewController(_ uiViewController: UIActivityViewController, context: Context) {}
}

#Preview {
    let timeSlots: Set<TimeSlot> = [
        TimeSlot(date: Date(), hour: 10, minute: 0),
        TimeSlot(date: Date(), hour: 10, minute: 30),
        TimeSlot(date: Date().addingTimeInterval(86400), hour: 14, minute: 30),
        TimeSlot(date: Date().addingTimeInterval(86400), hour: 15, minute: 0)
    ]
    return ScheduleOptionsView(selectedTimeSlots: timeSlots)
} <|MERGE_RESOLUTION|>--- conflicted
+++ resolved
@@ -1,15 +1,5 @@
 import SwiftUI
 import Foundation
-
-extension Date {
-    var hour: Int {
-        return Calendar.current.component(.hour, from: self)
-    }
-    
-    var minute: Int {
-        return Calendar.current.component(.minute, from: self)
-    }
-}
 
 enum PollMode {
     case timeSlots
@@ -21,141 +11,6 @@
     case poll
 }
 
-<<<<<<< HEAD
-struct TimeRange: Identifiable, Codable {
-    let id: String
-    let start: Date
-    let end: Date
-    
-    var formattedDate: String {
-        let formatter = DateFormatter()
-        formatter.dateStyle = .full
-        return formatter.string(from: start)
-    }
-    
-    var formattedTimeRange: String {
-        let formatter = DateFormatter()
-        formatter.timeStyle = .short
-        return "\(formatter.string(from: start)) - \(formatter.string(from: end))"
-    }
-    
-    // Add Codable conformance for Supabase JSON format
-    enum CodingKeys: String, CodingKey {
-        case id
-        case start = "start_time"
-        case end = "end_time"
-    }
-    
-    init(id: String = UUID().uuidString, start: Date, end: Date) {
-        self.id = id
-        self.start = start
-        self.end = end
-    }
-    
-    init(from decoder: Decoder) throws {
-        let container = try decoder.container(keyedBy: CodingKeys.self)
-        id = try container.decode(String.self, forKey: .id)
-        
-        let dateFormatter = ISO8601DateFormatter()
-        
-        let startString = try container.decode(String.self, forKey: .start)
-        guard let startDate = dateFormatter.date(from: startString) else {
-            throw DecodingError.dataCorruptedError(forKey: .start, in: container, debugDescription: "Invalid date format")
-        }
-        start = startDate
-        
-        let endString = try container.decode(String.self, forKey: .end)
-        guard let endDate = dateFormatter.date(from: endString) else {
-            throw DecodingError.dataCorruptedError(forKey: .end, in: container, debugDescription: "Invalid date format")
-        }
-        end = endDate
-    }
-    
-    func encode(to encoder: Encoder) throws {
-        var container = encoder.container(keyedBy: CodingKeys.self)
-        try container.encode(id, forKey: .id)
-        try container.encode(start.ISO8601Format(), forKey: .start)
-        try container.encode(end.ISO8601Format(), forKey: .end)
-    }
-    
-    func splitIntoTimeSlots(duration: TimeInterval) -> [TimeRange] {
-        print("⏰ Splitting range into slots: \(start.hour):\(start.minute) - \(end.hour):\(end.minute)")
-        print("   Duration: \(duration/60) minutes")
-        
-        let calendar = Calendar.current
-        var slots: [TimeRange] = []
-        
-        // Create start date
-        var startComponents = DateComponents()
-        startComponents.year = calendar.component(.year, from: start)
-        startComponents.month = calendar.component(.month, from: start)
-        startComponents.day = calendar.component(.day, from: start)
-        startComponents.hour = calendar.component(.hour, from: start)
-        startComponents.minute = calendar.component(.minute, from: start)
-        
-        // Create end date with the full range
-        var endComponents = startComponents
-        endComponents.hour = calendar.component(.hour, from: end)
-        endComponents.minute = calendar.component(.minute, from: end)
-        
-        // Normalize end time if minutes >= 60
-        if endComponents.minute ?? 0 >= 60 {
-            endComponents.hour = (endComponents.hour ?? 0) + 1
-            endComponents.minute = (endComponents.minute ?? 0) - 60
-        }
-        
-        guard let startDate = calendar.date(from: startComponents),
-              let rangeEndDate = calendar.date(from: endComponents) else {
-            print("❌ Failed to create dates")
-            return []
-        }
-        
-        var currentStartDate = startDate
-        
-        while currentStartDate < rangeEndDate {
-            guard let slotEndDate = calendar.date(byAdding: .minute, value: Int(duration/60), to: currentStartDate) else {
-                print("❌ Failed to create slot end date")
-                break
-            }
-            
-            // For the last slot, make sure we don't exceed the range end
-            let actualEndDate = min(slotEndDate, rangeEndDate)
-            
-            // Only add the slot if it's a full slot
-            if actualEndDate.timeIntervalSince(currentStartDate) >= duration {
-                let startSlot = TimeSlot(
-                    date: currentStartDate,
-                    hour: calendar.component(.hour, from: currentStartDate),
-                    minute: calendar.component(.minute, from: currentStartDate)
-                )
-                
-                let endComponents = calendar.dateComponents([.hour, .minute], from: actualEndDate)
-                let endSlot = TimeSlot(
-                    date: startSlot.date,
-                    hour: endComponents.hour ?? 0,
-                    minute: endComponents.minute ?? 0
-                )
-                
-                slots.append(TimeRange(start: startSlot.date, end: endSlot.date))
-                print("   Created slot: \(startSlot.hour):\(startSlot.minute) - \(endSlot.hour):\(endSlot.minute)")
-            }
-            
-            // For 1-hour slots, slide by 30 minutes. For 30-minute slots, slide by the full duration
-            let slideAmount = duration == 3600 ? 1800.0 : duration
-            guard let nextStartDate = calendar.date(byAdding: .minute, value: Int(slideAmount/60), to: currentStartDate) else {
-                print("❌ Failed to create next start date")
-                break
-            }
-            currentStartDate = nextStartDate
-        }
-        
-        print("📦 Created \(slots.count) slots")
-        return slots
-    }
-}
-
-=======
->>>>>>> e0412e60
 @MainActor
 class PollOptionsViewModel: ObservableObject {
     @Published var timeRanges: [TimeRange]

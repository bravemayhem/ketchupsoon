import SwiftUI
import Foundation

struct Poll: Identifiable {
    let id: String
    let title: String
    let createdAt: Date
    let expiresAt: Date
    let selectionType: SelectionType
    let responses: [PollResponse]
    let timeSlots: [TimeRange]
    
    var responseCount: Int {
        responses.count
    }
    
    var isExpired: Bool {
        Date() > expiresAt
    }
}

struct PollResponse {
    let respondentName: String
    let respondentEmail: String
    let selectedSlots: [TimeRange]
    let responseDate: Date
}

@MainActor
class PollResponsesViewModel: ObservableObject {
    @Published var polls: [Poll] = []
    @Published var isLoading = false
    @Published var error: Error?
<<<<<<< HEAD
    @Published var connectionStatus: String = "Not tested"
    
    let eventName: String
    let selectionType: SelectionType
    
    init(eventName: String, selectionType: SelectionType) {
        self.eventName = eventName
        self.selectionType = selectionType
    }
    
    func testSupabaseConnection() async {
        isLoading = true
        connectionStatus = "Testing..."
        
        do {
            let success = try await SupabaseManager.shared.testConnection()
            connectionStatus = success ? "✅ Connected to Supabase" : "❌ Connection failed"
            if success {
                // If connected successfully, fetch responses
                await fetchResponses()
            }
        } catch {
            connectionStatus = "❌ Error: \(error.localizedDescription)"
            self.error = error
        }
        
        isLoading = false
    }
    
    func fetchResponses() async {
=======
    @Published var selectedPoll: Poll?
    
    func fetchPolls() async {
        print("🔄 Starting to fetch polls")
>>>>>>> e0412e60
        isLoading = true
        defer { isLoading = false }
        
        do {
<<<<<<< HEAD
            let fetchedResponses = try await SupabaseManager.shared.fetchPollResponses(eventId: eventName)
            
            // Group responses by time slot
            var slotResponses: [String: [PollResponse]] = [:]
            for response in fetchedResponses {
                for slot in response.selectedSlots {
                    let key = "\(slot.start.ISO8601Format())_\(slot.end.ISO8601Format())"
                    slotResponses[key, default: []].append(response)
                }
            }
            
            // Convert to TimeSlotResponse array
            responses = slotResponses.map { key, responses in
                let parts = key.split(separator: "_")
                let start = ISO8601DateFormatter().date(from: String(parts[0]))!
                let end = ISO8601DateFormatter().date(from: String(parts[1]))!
                return TimeSlotResponse(
                    timeRange: TimeRange(start: start, end: end),
                    respondents: responses
                )
            }
            
            connectionStatus = "✅ Fetched \(responses.count) time slots with responses"
        } catch {
            self.error = error
            connectionStatus = "❌ Error fetching responses: \(error.localizedDescription)"
        }
        
        isLoading = false
=======
            polls = try await SupabaseManager.shared.fetchUserPolls()
            print("📊 Fetched \(polls.count) polls")
            
            // Log details for each poll
            for (index, poll) in polls.enumerated() {
                print("\n📋 Poll \(index + 1):")
                print("   Title: \(poll.title)")
                print("   ID: \(poll.id)")
                print("   Type: \(poll.selectionType)")
                print("   Created: \(poll.createdAt)")
                print("   Expires: \(poll.expiresAt)")
                print("   Response count: \(poll.responseCount)")
                
                print("   🕒 Time slots (\(poll.timeSlots.count)):")
                for (slotIndex, slot) in poll.timeSlots.enumerated() {
                    print("      Slot \(slotIndex + 1): \(slot.formattedDate) \(slot.formattedTimeRange)")
                }
                
                print("   👥 Responses:")
                for (responseIndex, response) in poll.responses.enumerated() {
                    print("      Response \(responseIndex + 1):")
                    print("         From: \(response.respondentName) (\(response.respondentEmail))")
                    print("         Date: \(response.responseDate)")
                    print("         Selected slots (\(response.selectedSlots.count)):")
                    for (selectedSlotIndex, selectedSlot) in response.selectedSlots.enumerated() {
                        print("            Slot \(selectedSlotIndex + 1): \(selectedSlot.formattedDate) \(selectedSlot.formattedTimeRange)")
                    }
                }
            }
        } catch {
            print("❌ Error fetching polls: \(error)")
            self.error = error
        }
>>>>>>> e0412e60
    }
}

struct PollResponsesView: View {
    @StateObject private var viewModel = PollResponsesViewModel()
    @State private var showingPollDetails = false
    
    var body: some View {
        List {
            if viewModel.isLoading {
                ProgressView()
                    .frame(maxWidth: .infinity, alignment: .center)
            } else if viewModel.polls.isEmpty {
                Text("No polls created yet")
                    .foregroundColor(.secondary)
            } else {
                ForEach(viewModel.polls) { poll in
                    Button {
                        print("📱 Selected poll: \(poll.title)")
                        viewModel.selectedPoll = poll
                        showingPollDetails = true
                    } label: {
                        PollRow(poll: poll)
                    }
                }
            }
        }
        .navigationTitle("Your Polls")
        .task {
            print("🚀 PollResponsesView appeared, fetching polls...")
            await viewModel.fetchPolls()
        }
        .sheet(isPresented: $showingPollDetails) {
            NavigationStack {
                if let poll = viewModel.selectedPoll {
                    PollDetailsView(poll: poll)
                }
            }
        }
        .refreshable {
            print("🔄 Manually refreshing polls...")
            await viewModel.fetchPolls()
        }
    }
}

struct PollRow: View {
    let poll: Poll
    
    var body: some View {
        VStack(alignment: .leading, spacing: 8) {
            Text(poll.title)
                .font(.headline)
            
            HStack {
                Image(systemName: "person.fill")
                    .foregroundColor(.secondary)
                Text("\(poll.responseCount) \(poll.responseCount == 1 ? "response" : "responses")")
                    .foregroundColor(.secondary)
            }
            
            HStack {
                Image(systemName: poll.selectionType == .oneOnOne ? "person.2.fill" : "person.3.fill")
                    .foregroundColor(.secondary)
                Text(poll.selectionType == .oneOnOne ? "1:1 Meeting" : "Group Poll")
                    .foregroundColor(.secondary)
                
                if poll.isExpired {
                    Spacer()
                    Text("Expired")
                        .font(.caption)
                        .foregroundColor(.secondary)
                        .padding(.horizontal, 8)
                        .padding(.vertical, 4)
                        .background(Color(.systemGray5))
                        .cornerRadius(8)
                }
            }
        }
        .padding(.vertical, 4)
    }
}

struct PollDetailsView: View {
    let poll: Poll
    @Environment(\.dismiss) private var dismiss
    @State private var showingShareSheet = false
    
    private var shareURL: URL? {
        let baseUrl = Bundle.main.infoDictionary?["SUPABASE_PROJECT_URL"] as? String ?? "https://friendtracker.app"
        return URL(string: "\(baseUrl)/schedule/\(poll.id)")
    }
    
    var body: some View {
        List {
            Section {
                Text(poll.title)
                    .font(.headline)
                
                HStack {
                    Image(systemName: poll.selectionType == .oneOnOne ? "person.2.fill" : "person.3.fill")
                        .foregroundColor(.secondary)
                    Text(poll.selectionType == .oneOnOne ? "1:1 Meeting" : "Group Poll")
                        .foregroundColor(.secondary)
                }
                
                Button(action: {
                    if shareURL != nil {
                        print("🔗 Sharing poll URL: \(String(describing: shareURL))")
                        showingShareSheet = true
                    }
                }) {
                    HStack {
                        Text("Share Poll Link")
                            .foregroundColor(AppColors.accent)
                        Spacer()
                        Image(systemName: "square.and.arrow.up")
                            .foregroundColor(AppColors.accent)
                    }
                }
            } header: {
                Text("Poll Details")
                    .textCase(nil)
                    .font(.headline)
                    .foregroundColor(.primary)
            }
            
            Section {
                ForEach(poll.timeSlots) { slot in
                    VStack(alignment: .leading, spacing: 8) {
                        Text(slot.formattedDate)
                            .font(.headline)
                        Text(slot.formattedTimeRange)
                            .font(.subheadline)
                            .foregroundColor(.secondary)
                    }
                }
            } header: {
                Text("Available Times")
                    .textCase(nil)
                    .font(.headline)
                    .foregroundColor(.primary)
            }
            
            Section {
<<<<<<< HEAD
                Text(viewModel.connectionStatus)
                    .foregroundColor(viewModel.connectionStatus.contains("✅") ? .green : .red)
                
                Button(action: {
                    Task {
                        await viewModel.testSupabaseConnection()
                    }
                }) {
                    Text("Refresh Responses")
                }
                .disabled(viewModel.isLoading)
            } header: {
                Text("Status")
                    .textCase(nil)
                    .font(.headline)
                    .foregroundColor(.primary)
            }
            
            Section {
                if viewModel.isLoading {
                    ProgressView()
                        .frame(maxWidth: .infinity, alignment: .center)
                } else if viewModel.responses.isEmpty {
=======
                if poll.responses.isEmpty {
>>>>>>> e0412e60
                    Text("No responses yet")
                        .foregroundColor(.secondary)
                } else {
                    ForEach(poll.responses, id: \.respondentEmail) { response in
                        VStack(alignment: .leading, spacing: 8) {
                            HStack {
                                Text(response.respondentName)
                                    .font(.headline)
                                Spacer()
                                Text(response.responseDate, style: .date)
                                    .font(.caption)
                                    .foregroundColor(.secondary)
                            }
                            
                            Text(response.respondentEmail)
                                .font(.subheadline)
                                .foregroundColor(.secondary)
                            
                            if !response.selectedSlots.isEmpty {
                                Text("Selected Times:")
                                    .font(.subheadline)
                                    .foregroundColor(.secondary)
                                    .padding(.top, 4)
                                
                                ForEach(poll.timeSlots) { slot in
                                    let isSelected = response.selectedSlots.contains { $0.startSlot.date == slot.startSlot.date && 
                                                                                     $0.startSlot.hour == slot.startSlot.hour && 
                                                                                     $0.startSlot.minute == slot.startSlot.minute }
                                    HStack(spacing: 4) {
                                        Image(systemName: isSelected ? "checkmark.circle.fill" : "circle")
                                            .foregroundColor(isSelected ? AppColors.accent : .secondary)
                                            .font(.system(size: 14))
                                        VStack(alignment: .leading, spacing: 2) {
                                            Text(slot.formattedDate)
                                                .font(.subheadline)
                                            Text(slot.formattedTimeRange)
                                                .font(.caption)
                                                .foregroundColor(.secondary)
                                        }
                                    }
                                    .padding(.leading, 4)
                                }
                            }
                        }
                        .padding(.vertical, 4)
                        
                        if response.respondentEmail != poll.responses.last?.respondentEmail {
                            Divider()
                        }
                    }
                }
            } header: {
                Text("Responses")
                    .textCase(nil)
                    .font(.headline)
                    .foregroundColor(.primary)
            }
        }
<<<<<<< HEAD
        .navigationTitle("Poll Responses")
        .task {
            await viewModel.testSupabaseConnection()
=======
        .navigationTitle("Poll Details")
        .navigationBarTitleDisplayMode(.inline)
        .toolbar {
            ToolbarItem(placement: .navigationBarTrailing) {
                Button("Done") {
                    print("👋 Dismissing poll details")
                    dismiss()
                }
                .foregroundColor(AppColors.accent)
            }
>>>>>>> e0412e60
        }
        .sheet(isPresented: $showingShareSheet) {
            if let url = shareURL {
                ShareSheet(items: [url])
            }
        }
        .onAppear {
            print("\n📊 Showing poll details:")
            print("   Title: \(poll.title)")
            print("   ID: \(poll.id)")
            print("   Type: \(poll.selectionType)")
            print("   Time slots (\(poll.timeSlots.count)):")
            poll.timeSlots.forEach { slot in
                print("      \(slot.formattedDate) \(slot.formattedTimeRange)")
            }
            print("   Responses (\(poll.responses.count)):")
            poll.responses.forEach { response in
                print("      From: \(response.respondentName)")
                print("      Selected slots: \(response.selectedSlots.count)")
            }
        }
    }
}

#Preview {
    NavigationStack {
        PollResponsesView()
    }
} <|MERGE_RESOLUTION|>--- conflicted
+++ resolved
@@ -31,78 +31,14 @@
     @Published var polls: [Poll] = []
     @Published var isLoading = false
     @Published var error: Error?
-<<<<<<< HEAD
-    @Published var connectionStatus: String = "Not tested"
-    
-    let eventName: String
-    let selectionType: SelectionType
-    
-    init(eventName: String, selectionType: SelectionType) {
-        self.eventName = eventName
-        self.selectionType = selectionType
-    }
-    
-    func testSupabaseConnection() async {
-        isLoading = true
-        connectionStatus = "Testing..."
-        
-        do {
-            let success = try await SupabaseManager.shared.testConnection()
-            connectionStatus = success ? "✅ Connected to Supabase" : "❌ Connection failed"
-            if success {
-                // If connected successfully, fetch responses
-                await fetchResponses()
-            }
-        } catch {
-            connectionStatus = "❌ Error: \(error.localizedDescription)"
-            self.error = error
-        }
-        
-        isLoading = false
-    }
-    
-    func fetchResponses() async {
-=======
     @Published var selectedPoll: Poll?
     
     func fetchPolls() async {
         print("🔄 Starting to fetch polls")
->>>>>>> e0412e60
         isLoading = true
         defer { isLoading = false }
         
         do {
-<<<<<<< HEAD
-            let fetchedResponses = try await SupabaseManager.shared.fetchPollResponses(eventId: eventName)
-            
-            // Group responses by time slot
-            var slotResponses: [String: [PollResponse]] = [:]
-            for response in fetchedResponses {
-                for slot in response.selectedSlots {
-                    let key = "\(slot.start.ISO8601Format())_\(slot.end.ISO8601Format())"
-                    slotResponses[key, default: []].append(response)
-                }
-            }
-            
-            // Convert to TimeSlotResponse array
-            responses = slotResponses.map { key, responses in
-                let parts = key.split(separator: "_")
-                let start = ISO8601DateFormatter().date(from: String(parts[0]))!
-                let end = ISO8601DateFormatter().date(from: String(parts[1]))!
-                return TimeSlotResponse(
-                    timeRange: TimeRange(start: start, end: end),
-                    respondents: responses
-                )
-            }
-            
-            connectionStatus = "✅ Fetched \(responses.count) time slots with responses"
-        } catch {
-            self.error = error
-            connectionStatus = "❌ Error fetching responses: \(error.localizedDescription)"
-        }
-        
-        isLoading = false
-=======
             polls = try await SupabaseManager.shared.fetchUserPolls()
             print("📊 Fetched \(polls.count) polls")
             
@@ -136,7 +72,6 @@
             print("❌ Error fetching polls: \(error)")
             self.error = error
         }
->>>>>>> e0412e60
     }
 }
 
@@ -282,33 +217,7 @@
             }
             
             Section {
-<<<<<<< HEAD
-                Text(viewModel.connectionStatus)
-                    .foregroundColor(viewModel.connectionStatus.contains("✅") ? .green : .red)
-                
-                Button(action: {
-                    Task {
-                        await viewModel.testSupabaseConnection()
-                    }
-                }) {
-                    Text("Refresh Responses")
-                }
-                .disabled(viewModel.isLoading)
-            } header: {
-                Text("Status")
-                    .textCase(nil)
-                    .font(.headline)
-                    .foregroundColor(.primary)
-            }
-            
-            Section {
-                if viewModel.isLoading {
-                    ProgressView()
-                        .frame(maxWidth: .infinity, alignment: .center)
-                } else if viewModel.responses.isEmpty {
-=======
                 if poll.responses.isEmpty {
->>>>>>> e0412e60
                     Text("No responses yet")
                         .foregroundColor(.secondary)
                 } else {
@@ -367,11 +276,6 @@
                     .foregroundColor(.primary)
             }
         }
-<<<<<<< HEAD
-        .navigationTitle("Poll Responses")
-        .task {
-            await viewModel.testSupabaseConnection()
-=======
         .navigationTitle("Poll Details")
         .navigationBarTitleDisplayMode(.inline)
         .toolbar {
@@ -382,7 +286,6 @@
                 }
                 .foregroundColor(AppColors.accent)
             }
->>>>>>> e0412e60
         }
         .sheet(isPresented: $showingShareSheet) {
             if let url = shareURL {

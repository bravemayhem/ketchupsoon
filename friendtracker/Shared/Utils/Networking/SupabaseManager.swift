--- conflicted
+++ resolved
@@ -162,36 +162,6 @@
     }
 }
 
-<<<<<<< HEAD
-// Poll response data structure for Supabase
-struct SupabasePollResponseData: Codable {
-    let event_id: String
-    let respondent_name: String
-    let respondent_email: String?
-    let respondent_phone: String?
-    let selected_slots: [TimeRange]
-    let status: String
-}
-
-struct SchedulePoll: Codable {
-    let id: String
-    let title: String
-    let time_slots: [TimeRange]
-    let created_at: String
-    let expires_at: String
-    let status: String
-}
-
-// Add these structs at the top with the other data structures
-struct CreateSchedulePollRequest: Encodable {
-    let title: String
-    let creator_name: String
-    let expires_at: String
-}
-
-struct CreateTimeSlotRequest: Encodable {
-    let poll_id: String
-=======
 // MARK: Poll Section
 // Poll data structures for Supabase
 struct SupabasePollData: Encodable {
@@ -219,13 +189,10 @@
 
 // Time slot data structure
 struct TimeSlotData: Codable {
->>>>>>> e0412e60
     let start_time: String
     let end_time: String
 }
 
-<<<<<<< HEAD
-=======
 // Poll data structure from Supabase
 private struct PollData: Codable {
     let id: String
@@ -237,7 +204,6 @@
     let poll_responses: [PollResponseData]
 }
 
->>>>>>> e0412e60
 class SupabaseManager {
     static let shared = SupabaseManager()
     private let client: SupabaseClient
@@ -327,11 +293,7 @@
             google_calendar_link: hangout.googleEventLink
         )
         
-<<<<<<< HEAD
-        print("�� Sending event data to Supabase:")
-=======
         print("📤 Preparing Supabase request:")
->>>>>>> e0412e60
         do {
             let encoder = JSONEncoder()
             encoder.outputFormatting = .prettyPrinted
@@ -643,78 +605,6 @@
         return try decoder.decode(Bool.self, from: response.data)
     }
     
-<<<<<<< HEAD
-    // Fetch poll responses for an event
-    func fetchPollResponses(eventId: String) async throws -> [PollResponse] {
-        let response = try await client
-            .from("poll_responses")
-            .select("*")
-            .eq("event_id", value: eventId)
-            .execute()
-        
-        let responses = try decoder.decode([SupabasePollResponseData].self, from: response.data)
-        
-        return responses.map { data in
-            PollResponse(
-                respondentName: data.respondent_name,
-                respondentEmail: data.respondent_email ?? "",
-                selectedSlots: data.selected_slots,
-                responseDate: Date() // TODO: Parse from response
-            )
-        }
-    }
-    
-    // Submit a poll response
-    func submitPollResponse(eventId: String, name: String, email: String?, phone: String?, selectedSlots: [TimeRange]) async throws {
-        let responseData = SupabasePollResponseData(
-            event_id: eventId,
-            respondent_name: name,
-            respondent_email: email,
-            respondent_phone: phone?.standardizedPhoneNumber(),
-            selected_slots: selectedSlots,
-            status: "confirmed"
-        )
-        
-        try await client
-            .from("poll_responses")
-            .insert(responseData)
-            .execute()
-    }
-    
-    // Create a schedule poll
-    func createSchedulePoll(title: String, timeSlots: [TimeRange]) async throws -> SchedulePoll {
-        let pollRequest = CreateSchedulePollRequest(
-            title: title,
-            creator_name: UserSettings.shared.name ?? "Test User",
-            expires_at: ISO8601DateFormatter().string(from: Calendar.current.date(byAdding: .day, value: 7, to: Date())!)
-        )
-        
-        // First create the poll
-        let pollResponse = try await client
-            .from("schedule_polls")
-            .insert(pollRequest)
-            .select()
-            .single()
-            .execute()
-        
-        let poll = try decoder.decode(SchedulePoll.self, from: pollResponse.data)
-        
-        // Then create the time slots
-        let slotRequests = timeSlots.map { slot in
-            CreateTimeSlotRequest(
-                poll_id: poll.id,
-                start_time: slot.start.ISO8601Format(),
-                end_time: slot.end.ISO8601Format()
-            )
-        }
-        
-        try await client
-            .from("time_slots")
-            .insert(slotRequests)
-            .execute()
-        
-        return poll
-=======
     // Create poll in Supabase
     func createPoll(title: String, timeRanges: [TimeRange], selectionType: SelectionType) async throws -> String {
         print("🎲 Creating poll: \(title)")
@@ -866,6 +756,5 @@
                 timeSlots: timeSlots
             )
         }
->>>>>>> e0412e60
     }
 } 
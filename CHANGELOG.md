--- conflicted
+++ resolved
@@ -2,11 +2,7 @@
 
 ## [Unreleased]
 
-<<<<<<< HEAD
 ### 2024-01-24
-=======
-### 2024-03-28
->>>>>>> 044e5c7a
 #### Added
 - **Google Calendar Invites Support**
   - Implemented proper Google Calendar event creation with attendee invites
@@ -14,7 +10,6 @@
   - Email recipients now receive proper calendar invites when using Google Calendar
   - Improved calendar integration UI with Google sign-in button
 
-<<<<<<< HEAD
 - **Calendar View Implementation**
   - Added comprehensive daily schedule view with hourly event blocks (8 AM - 8 PM)
   - Implemented list view for quick event scanning
@@ -25,8 +20,6 @@
   - Implemented proper event positioning and overlap handling
   - Added support for all-day events display
 
-=======
->>>>>>> 044e5c7a
 #### Changed
 - **Calendar Integration Simplification**
   - Removed calendar availability checking functionality
